--- conflicted
+++ resolved
@@ -11,14 +11,10 @@
 from common_utils import run_tests
 from common_quantization import QuantizationTestCase, SingleLayerLinearModel, \
     SkipQuantModel, QuantStubModel, \
-<<<<<<< HEAD
-    ModForFusion, ManualLinearQATModel, ManualConvLinearQATModel, test_only_eval_fn, test_only_train_fn, \
-    prepare_dynamic, convert_dynamic, SingleLayerLinearDynamicModel, TwoLayerLinearModel, NestedModel
-=======
     ModForFusion, ManualLinearQATModel, ManualConvLinearQATModel, \
     ModForWrapping, \
-    test_only_eval_fn, test_only_train_fn
->>>>>>> 8536c52d
+    test_only_eval_fn, test_only_train_fn, \
+    prepare_dynamic, convert_dynamic, SingleLayerLinearDynamicModel, TwoLayerLinearModel, NestedModel
 
 from common_quantization import AnnotatedTwoLayerLinearModel, AnnotatedNestedModel, \
     AnnotatedSubNestedModel, AnnotatedCustomConfigNestedModel
