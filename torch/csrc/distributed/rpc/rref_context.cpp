--- conflicted
+++ resolved
@@ -78,17 +78,12 @@
 
 std::shared_ptr<UserRRef> RRefContext::createUserRRef(worker_id_t ownerId, const TypePtr& type) {
   TORCH_CHECK(ownerId != getWorkerId(), "Cannot create UserRRef on owner.");
-<<<<<<< HEAD
-  return createUserRRef(
-      ownerId, genGloballyUniqueId(), genGloballyUniqueId(), type);
-=======
   // Explicitly creating rrefId before forkId to make sure the order is
   // deterministic, as the argument evaluation order is system and compiler
   // dependent.
   const auto rrefId = genGloballyUniqueId();
   const auto forkId = genGloballyUniqueId();
-  return createUserRRef<T>(ownerId, rrefId, forkId);
->>>>>>> 76c13b1f
+  return createUserRRef(ownerId, rrefId, forkId, type);
 }
 
 std::shared_ptr<UserRRef> RRefContext::createUserRRef(
