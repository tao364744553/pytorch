--- conflicted
+++ resolved
@@ -50,11 +50,7 @@
   return futPtr;
 }
 
-<<<<<<< HEAD
-c10::intrusive_ptr<UserRRef> remoteTorchscript(
-=======
-std::shared_ptr<RRef> remoteTorchscript(
->>>>>>> 66fa9310
+c10::intrusive_ptr<RRef> remoteTorchscript(
     const std::string& dstWorkerName,
     const c10::QualifiedName& qualifiedName,
     const c10::FunctionSchema& functionSchema,
@@ -72,13 +68,9 @@
       "IValue.",
       returns.size());
   auto returnType = returns.at(0).type();
-<<<<<<< HEAD
-  auto userRRefPtr = ctx.createUserRRef(dstWorkerInfo.id_, returnType);
-=======
 
   if (ctx.getWorkerId() != dstWorkerInfo.id_) {
     auto userRRefPtr = ctx.createUserRRef(dstWorkerInfo.id_, returnType);
->>>>>>> 66fa9310
 
     auto scriptRemoteCall = std::make_unique<ScriptRemoteCall>(
         qualifiedName,
@@ -86,14 +78,6 @@
         userRRefPtr->rrefId(),
         userRRefPtr->forkId());
 
-<<<<<<< HEAD
-  auto fm = torch::distributed::autograd::sendMessageWithAutograd(
-      *rpcAgentPtr,
-      dstWorkerInfo,
-      std::move(*scriptRemoteCall).toMessage(),
-      true /*forceGradRecording*/,
-      nullptr);
-=======
     auto fm = torch::distributed::autograd::sendMessageWithAutograd(
         *rpcAgentPtr,
         dstWorkerInfo,
@@ -115,7 +99,6 @@
         std::move(stack),
         ownerRRefPtr->rrefId(),
         ownerRRefPtr->rrefId());
->>>>>>> 66fa9310
 
     auto fm = torch::distributed::autograd::sendMessageWithAutograd(
         *rpcAgentPtr,
@@ -129,46 +112,6 @@
   }
 }
 
-c10::intrusive_ptr<OwnerRRef> remoteTorchscriptToOwner(
-    const std::string& dstWorkerName,
-    const c10::QualifiedName& qualifiedName,
-    const c10::FunctionSchema& functionSchema,
-    std::vector<c10::IValue>& stack) {
-  auto rpcAgentPtr = RpcAgent::getCurrentRpcAgent();
-  auto dstWorkerInfo = rpcAgentPtr->getWorkerInfo(dstWorkerName);
-  auto& ctx = RRefContext::getInstance();
-
-  // Get function return type to construct UserRRef.
-  auto returns = functionSchema.returns();
-  // Script call only allows single IValue returned.
-  TORCH_INTERNAL_ASSERT(
-      returns.size() == 1,
-      "Return value of an annotated torchScript function should be a single "
-      "IValue.",
-      returns.size());
-  auto returnType = returns.at(0).type();
-
-  auto ownerRRef = ctx.createOwnerRRef(returnType);
-  // prevent this owner RRef be deleted due to other forks
-  ctx.addSelfAsFork(ownerRRef);
-
-  auto scriptRemoteCall = std::make_unique<ScriptRemoteCall>(
-      qualifiedName,
-      std::move(stack),
-      ownerRRef->rrefId(),
-      ownerRRef->rrefId());
-
-  auto fm = torch::distributed::autograd::sendMessageWithAutograd(
-      *rpcAgentPtr,
-      dstWorkerInfo,
-      std::move(*scriptRemoteCall).toMessage(),
-      true /*forceGradRecording*/,
-      nullptr);
-
-  fm->addCallback(callback::finishCreatingOwnerRRef);
-  return ownerRRef;
-}
-
 } // namespace rpc
 
 } // namespace distributed
