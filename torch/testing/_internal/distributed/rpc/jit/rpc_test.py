--- conflicted
+++ resolved
@@ -48,8 +48,11 @@
 
 @torch.jit.script
 class MyScriptClass:
-    def __init__(self):
-        self.a = 10
+    def __init__(self, a):
+        self.a = a
+
+    def get_value(self):
+        return self.a
 
 
 @torch.jit.interface
@@ -123,7 +126,6 @@
     return rref_python_annotation(rref_var).to_here()
 
 
-<<<<<<< HEAD
 class LocalRRefTest(RpcAgentTestFixture):
     @dist_init
     def test_create_local_ivalue_rref(self):
@@ -142,7 +144,18 @@
 
     @dist_init
     def test_return_local_ivalue_rref_in_py_and_use_in_script(self):
-=======
+        if self.rank != 0:
+            return
+
+        dst_worker_name = "worker{}".format((self.rank + 1) % self.world_size)
+
+        rref = rpc.rpc_sync(dst_worker_name, owner_create_rref_my_script_module, args=(3,))
+        ret = rpc.rpc_sync(
+            rref.owner(), script_run_forward_rref_my_script_module, args=(rref,)
+        )
+        self.assertEqual(ret, torch.ones(3))
+
+
 @torch.jit.script
 def two_args_two_kwargs(
     first_arg,
@@ -289,21 +302,11 @@
 
     @dist_init
     def test_kwargs_not_passed(self):
->>>>>>> 385067ed
-        if self.rank != 0:
-            return
-
-        dst_worker_name = "worker{}".format((self.rank + 1) % self.world_size)
-
-<<<<<<< HEAD
-        # Remote side creates and returns a local RRef<MyScriptModuleInterface> in Python.
-        rref = rpc.rpc_sync(dst_worker_name, owner_create_rref_my_script_module, args=(3,))
-        # Remote side uses the RRef in Script.
-        ret = rpc.rpc_sync(
-            rref.owner(), script_run_forward_rref_my_script_module, args=(rref,)
-        )
-        self.assertEqual(ret, torch.ones(3))
-=======
+        if self.rank != 0:
+            return
+
+        dst_worker_name = "worker{}".format((self.rank + 1) % self.world_size)
+
         @torch.jit.script
         def rpc_async_call_remote_torchscript_in_torchscript_without_kwargs_passed(
             dst_worker_name: str
@@ -488,17 +491,12 @@
                 dst_worker_name
             )
             self.assertEqual(ret, 0)
->>>>>>> 385067ed
 
 
 @unittest.skipIf(
     not torch._six.PY3, "Pytorch distributed rpc package does not support python2"
 )
-<<<<<<< HEAD
-class JitRpcTest(LocalRRefTest, RpcAgentTestFixture):
-=======
-class JitRpcTest(JitRpcAsyncOpTest, RpcAgentTestFixture):
->>>>>>> 385067ed
+class JitRpcTest(LocalRRefTest, JitRpcAsyncOpTest, RpcAgentTestFixture):
     @dist_init
     def test_torchscript_function(self):
         dst_worker_name = "worker{}".format((self.rank + 1) % self.world_size)
